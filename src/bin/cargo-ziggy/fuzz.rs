--- conflicted
+++ resolved
@@ -6,7 +6,7 @@
     env,
     fs::{self, File},
     io::Write,
-    path::{Path, PathBuf},
+    path::Path,
     process, thread,
     time::{Duration, SystemTime, UNIX_EPOCH},
 };
@@ -81,15 +81,11 @@
         let crash_dir = format!("./output/{}/crashes/{}/", self.target, time);
         let crash_path = Path::new(&crash_dir);
         fs::create_dir_all(crash_path)?;
-
         fs::create_dir_all(Path::new(&self.corpus_afl()))?;
-
-<<<<<<< HEAD
         fs::create_dir_all(Path::new(&self.corpus_honggfuzz()))?;
-=======
+
         // self.share_all_corpora()?;
         info!("self.share_all_corpora is DISABLED!");
->>>>>>> 4e3b51ce
 
         let _ = process::Command::new("mkdir")
             .args(["-p", &format!("./output/{}/logs/", self.target)])
@@ -116,17 +112,14 @@
                 .stderr(process::Stdio::piped())
                 .spawn()?
                 .wait()?;
-<<<<<<< HEAD
-=======
 
             // We create an initial corpus file, so that AFL++ starts-up properly
-            let mut initial_corpus = File::create(self.parsed_corpus() + "/init")?;
+            let mut initial_corpus = File::create(self.corpus_shared() + "/init")?;
             writeln!(
                 &mut initial_corpus,
                 "00000000000000000000********0000########111111111111111111111111"
             )?;
             drop(initial_corpus);
->>>>>>> 4e3b51ce
         }
 
         // We create an initial corpus file, so that AFL++ starts-up properly if corpus is empty
@@ -516,34 +509,33 @@
         Ok(())
     }
 
-    pub fn run_minimization(&self, output: &str, engine: FuzzingEngines) -> Result<()> {
+    pub fn run_minimization(&self, _output: &str, engine: FuzzingEngines) -> Result<()> {
         let term = Term::stdout();
 
-        let engine_str = match engine {
+        let _engine_str = match engine {
             FuzzingEngines::AFLPlusPlus => "AFL++",
             FuzzingEngines::Honggfuzz => "Honggfuzz",
         };
 
         term.write_line(&format!(
             "\n    {}",
-<<<<<<< HEAD
+            &style("Running minimization DISABLED").magenta().bold()
+        ))?;
+
+        Ok(())
+
+        /*
+        term.write_line(&format!(
+            "\n    {}",
             &style(format!("Running {engine_str} minimization"))
                 .magenta()
                 .bold()
         ))?;
 
         let old_corpus_size = fs::read_dir(self.corpus_shared())
-=======
-            &style("Running minimization DISABLED").magenta().bold()
-        ))?;
-
-        return Ok(());
+            .map_or(String::from("err"), |corpus| format!("{}", corpus.count()));
 
         self.share_all_corpora()?;
-
-        let old_corpus_size = fs::read_dir(self.parsed_corpus())
->>>>>>> 4e3b51ce
-            .map_or(String::from("err"), |corpus| format!("{}", corpus.count()));
 
         let output_corpus = &output.replace("{target_name}", &self.target);
 
@@ -582,6 +574,7 @@
             }
         };
         Ok(())
+        */
     }
 
     pub fn print_stats(&self) {
