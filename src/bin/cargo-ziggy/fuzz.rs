use crate::*;
use anyhow::{anyhow, Context, Result};
use console::{style, Term};
use glob::glob;
use std::{
    env,
    fs::{self, File},
    io::Write,
    path::{Path, PathBuf},
    process, thread,
    time::{Duration, Instant, SystemTime, UNIX_EPOCH},
};
use strip_ansi_escapes::strip_str;

/// Main logic for managing fuzzers and the fuzzing process in ziggy.

/// ## Initial minimization logic

/// When launching fuzzers, if initial corpora exist, they are merged together and we minimize it
/// with both AFL++ and Honggfuzz.
/// ```text
/// # bash pseudocode
/// cp all_afl_corpora/* corpus/* corpus_tmp/
/// # run afl++ minimization
/// afl++_minimization -i corpus_tmp -o corpus_minimized
/// # in parallel, run honggfuzz minimization
/// honggfuzz_minimization -i corpus_tmp -o corpus_minimized
/// rm -rf corpus corpus_tmp
/// mv corpus_minimized corpus
/// afl++ -i corpus -o all_afl_corpora &
///   honggfuzz -i corpus -o corpus
/// ```
/// The `all_afl_corpora` directory corresponds to the `output/target_name/afl/**/queue/` directories.

impl Fuzz {
    pub fn corpus(&self) -> String {
        self.corpus
            .display()
            .to_string()
            .replace("{output}", &self.output.display().to_string())
            .replace("{target_name}", &self.target)
    }

    pub fn corpus_tmp(&self) -> String {
        format!("{}/corpus_tmp/", self.output_target())
    }

    pub fn corpus_minimized(&self) -> String {
        format!("{}/corpus_minimized/", self.output_target(),)
    }

    pub fn output_target(&self) -> String {
        format!("{}/{}", self.output.display(), self.target)
    }

    // Manages the continuous running of fuzzers
    pub fn fuzz(&mut self) -> Result<(), anyhow::Error> {
        let build = Build {
            no_afl: self.no_afl,
            no_honggfuzz: self.no_honggfuzz,
        };
        build.build().context("Failed to build the fuzzers")?;

        info!("Running fuzzer");

        self.target = find_target(&self.target).context("⚠️  couldn't find target when fuzzing")?;

        let time = SystemTime::now().duration_since(UNIX_EPOCH)?.as_millis();

        let crash_dir = format!("{}/crashes/{}/", self.output_target(), time);
        let crash_path = Path::new(&crash_dir);
        fs::create_dir_all(crash_path)?;

        let _ = process::Command::new("mkdir")
            .args([
                "-p",
                &format!("{}/logs/", self.output_target()),
                &format!("{}/queue/", self.output_target()),
            ])
            .stderr(process::Stdio::piped())
            .spawn()?
            .wait()?;

        if Path::new(&self.corpus()).exists() {
            if self.minimize {
                fs::create_dir_all(&self.corpus_tmp())
                    .context("Could not create temporary corpus")?;
                self.copy_corpora()
                    .context("Could not move all seeds to temporary corpus")?;
                let _ = fs::remove_dir_all(&self.corpus_minimized());
                self.run_minimization()
                    .context("Failure while minimizing")?;
                fs::remove_dir_all(&self.corpus()).context("Could not remove shared corpus")?;
                fs::rename(&self.corpus_minimized(), &self.corpus())
                    .context("Could not move minimized corpus over")?;
                fs::remove_dir_all(&self.corpus_tmp())
                    .context("Could not remove temporary corpus")?;
            }
        } else {
            let _ = process::Command::new("mkdir")
                .args(["-p", &self.corpus()])
                .stderr(process::Stdio::piped())
                .spawn()?
                .wait()?;

            // We create an initial corpus file, so that AFL++ starts-up properly
            let mut initial_corpus = File::create(self.corpus() + "/init")?;
            writeln!(
                &mut initial_corpus,
                "00000000000000000000********0000########111111111111111111111111"
            )?;
            drop(initial_corpus);
        }

        // We create an initial corpus file, so that AFL++ starts-up properly if corpus is empty
        let mut initial_corpus = File::create(self.corpus() + "/init")?;
        writeln!(&mut initial_corpus, "00000000")?;
        drop(initial_corpus);

        let mut processes = self.spawn_new_fuzzers(false)?;

        self.start_time = Instant::now();

        let mut last_synced_queue_id: u32 = 0;
        let mut last_sync_time = Instant::now();

        loop {
            let sleep_duration = Duration::from_secs(1);
            thread::sleep(sleep_duration);

            self.print_stats();

            if let Ok(afl_log) =
                fs::read_to_string(format!("{}/logs/afl.log", self.output_target()))
            {
                if afl_log.contains("echo core >/proc/sys/kernel/core_pattern") {
                    stop_fuzzers(&mut processes)?;
                    eprintln!("AFL++ needs you to run the following command before it can start fuzzing:\n");
                    eprintln!("    echo core >/proc/sys/kernel/core_pattern\n");
                    return Ok(());
                }
                if afl_log.contains("cd /sys/devices/system/cpu") {
                    stop_fuzzers(&mut processes)?;
                    eprintln!("AFL++ needs you to run the following commands before it can start fuzzing:\n");
                    eprintln!("    cd /sys/devices/system/cpu");
                    eprintln!("    echo performance | tee cpu*/cpufreq/scaling_governor\n");
                    return Ok(());
                }
            }

            // We check AFL++ and Honggfuzz's outputs for crash files and copy them over to
            // our own crashes directory
            let crash_dirs = glob(&format!("{}/afl/*/crashes", self.output_target()))
                .map_err(|_| anyhow!("Failed to read crashes glob pattern"))?
                .flatten()
                .chain(vec![format!(
                    "{}/honggfuzz/{}",
                    self.output_target(),
                    self.target
                )
                .into()]);

            for crash_dir in crash_dirs {
                if let Ok(crashes) = fs::read_dir(crash_dir) {
                    for crash_input in crashes.flatten() {
                        let file_name = crash_input.file_name();
                        let to_path = crash_path.join(&file_name);
                        if to_path.exists()
                            || ["", "README.txt", "HONGGFUZZ.REPORT.TXT", "input"]
                                .contains(&file_name.to_str().unwrap_or_default())
                        {
                            continue;
                        }
                        fs::copy(crash_input.path(), to_path)?;
                    }
                }
            }

            // If both fuzzers are running, we copy over AFL++'s queue for consumption by Honggfuzz
            // We do this every 10 seconds
            if !self.no_afl
                && !self.no_honggfuzz
                && self.jobs > 1
                && last_sync_time.elapsed().as_secs() > 10
            {
                let afl_corpus = glob(&format!(
                    "{}/afl/mainaflfuzzer/queue/*",
                    self.output_target(),
                ))?
                .flatten();
                for file in afl_corpus {
                    if let Some((file_id, file_name)) = extract_file_id(&file) {
                        if file_id > last_synced_queue_id {
                            let _ = fs::copy(
                                &file,
                                format!("{}/queue/{file_name}", self.output_target()),
                            );
                            last_synced_queue_id = file_id;
                        }
                    }
                }
                last_sync_time = Instant::now();
            }

            if processes
                .iter_mut()
                .all(|p| p.try_wait().unwrap_or(None).is_some())
            {
                stop_fuzzers(&mut processes)?;
                warn!("Fuzzers stopped, check for errors!");
                return Ok(());
            }
        }
    }

    // Spawns new fuzzers
    pub fn spawn_new_fuzzers(
        &self,
        only_honggfuzz: bool,
    ) -> Result<Vec<process::Child>, anyhow::Error> {
        // No fuzzers for you
        if self.no_afl && self.no_honggfuzz {
            return Err(anyhow!("Pick at least one fuzzer"));
        }

        info!("Spawning new fuzzers");

        let mut fuzzer_handles = vec![];

        // The cargo executable
        let cargo = env::var("CARGO").unwrap_or_else(|_| String::from("cargo"));

        let (afl_jobs, honggfuzz_jobs) = {
            if self.no_afl {
                (0, self.jobs)
            } else if self.no_honggfuzz {
                (self.jobs, 0)
            } else {
                // we assign roughly 2/3 to AFL++, 1/3 to honggfuzz, however do
                // not apply more than 4 jobs to honggfuzz
                match self.jobs {
                    1 => (1, 0),
                    2..=12 => (self.jobs - ((self.jobs + 2) / 3), (self.jobs + 2) / 3),
                    _ => (self.jobs - 4, 4),
                }
            }
        };

        if honggfuzz_jobs > 4 {
            eprintln!("Warning: running more honggfuzz jobs than 4 is not effective");
        }

        if !self.no_afl && !only_honggfuzz && afl_jobs > 0 {
            let _ = process::Command::new("mkdir")
                .args(["-p", &format!("{}/afl", self.output_target())])
                .stderr(process::Stdio::piped())
                .spawn()?
                .wait()?;

            // https://aflplus.plus/docs/fuzzing_in_depth/#c-using-multiple-cores
            let afl_modes = [
                "explore", "fast", "coe", "lin", "quad", "exploit", "rare", "explore", "fast",
                "mmopt",
            ];

            for job_num in 0..afl_jobs {
                // We set the fuzzer name, and if it's the main or a secondary fuzzer
                let fuzzer_name = match job_num {
                    0 => String::from("-Mmainaflfuzzer"),
                    n => format!("-Ssecondaryfuzzer{n}"),
                };
                let use_shared_corpus = match job_num {
                    0 => format!("-F{}", &self.corpus()),
                    _ => String::new(),
                };
                let use_initial_corpus_dir = match (&self.initial_corpus, job_num) {
                    (Some(initial_corpus), 0) => {
                        format!("-F{}", &initial_corpus.display().to_string())
                    }
                    _ => String::new(),
                };
                // 10% of secondary fuzzers have the MOpt mutator enabled
                let mopt_mutator = match job_num % 10 {
                    9 => "-L0",
                    _ => "",
                };
                // Power schedule
                let power_schedule = afl_modes
                    .get(job_num as usize % afl_modes.len())
                    .unwrap_or(&"fast");
                // Old queue cycling
                let old_queue_cycling = match job_num % 10 {
                    8 => "-Z",
                    _ => "",
                };
                // Only few instances do cmplog
                let cmplog_options = match job_num {
                    1 => "-l2a",
                    3 => "-l1",
                    14 => "-l2a",
                    22 => "-l3at",
                    _ => "-c-", // disable Cmplog, needs AFL++ 4.08a
                };
                // AFL timeout is in ms so we convert the value
                let timeout_option_afl = match self.timeout {
                    Some(t) => format!("-t{}", t * 1000),
                    None => String::new(),
                };
                let dictionary_option = match &self.dictionary {
                    Some(d) => format!("-x{}", &d.display().to_string()),
                    None => String::new(),
                };
                let mutation_option = match job_num / 5 {
                    0..=1 => "-P600",
                    2..=3 => "-Pexplore",
                    _ => "-Pexploit",
                };
                /* wait for afl crate update
                let mutation_option = match job_num / 2 {
                    0 => "-abinary",
                    _ => "-adefault",
                };
                */
                let log_destination = || match job_num {
                    0 => File::create(format!("{}/logs/afl.log", self.output_target()))
                        .unwrap()
                        .into(),
                    1 => File::create(format!("{}/logs/afl_1.log", self.output_target()))
                        .unwrap()
                        .into(),
                    _ => process::Stdio::null(),
                };
                let final_sync = match job_num {
                    0 => "AFL_FINAL_SYNC",
                    _ => "_DUMMY_VAR",
                };

                fuzzer_handles.push(
                    process::Command::new(cargo.clone())
                        .args(
                            [
                                "afl",
                                "fuzz",
                                &fuzzer_name,
                                &format!("-i{}", self.corpus()),
                                &format!("-p{power_schedule}"),
                                &format!("-o{}/afl", self.output_target()),
                                &format!("-g{}", self.min_length),
                                &format!("-G{}", self.max_length),
                                &use_shared_corpus,
                                // &format!("-V{}", self.minimization_timeout + SECONDS_TO_WAIT_AFTER_KILL, &use_initial_corpus_dir),
                                &use_initial_corpus_dir,
                                old_queue_cycling,
                                cmplog_options,
                                mopt_mutator,
                                mutation_option,
                                &timeout_option_afl,
                                &dictionary_option,
                                &format!("./target/afl/debug/{}", self.target),
                            ]
                            .iter()
                            .filter(|a| a != &&""),
                        )
                        .env("AFL_AUTORESUME", "1")
                        .env("AFL_TESTCACHE_SIZE", "100")
                        .env("AFL_FAST_CAL", "1")
                        .env("AFL_FORCE_UI", "1")
                        .env("AFL_IGNORE_UNKNOWN_ENVS", "1")
                        .env("AFL_CMPLOG_ONLY_NEW", "1")
                        .env("AFL_DISABLE_TRIM", "1")
                        .env("AFL_NO_WARN_INSTABILITY", "1")
                        .env("AFL_FUZZER_STATS_UPDATE_INTERVAL", "10")
                        .env("AFL_IMPORT_FIRST", "1")
                        .env(final_sync, "1") // upcoming in v4.09c
                        .env("AFL_IGNORE_SEED_PROBLEMS", "1") // upcoming in v4.09c
                        .stdout(log_destination())
                        .stderr(log_destination())
                        .spawn()?,
                )
            }
            eprintln!("{} afl           ", style("    Launched").green().bold());
        }

        if !self.no_honggfuzz && honggfuzz_jobs > 0 {
            let hfuzz_help = process::Command::new(&cargo)
                .args(["hfuzz", "run", &self.target])
                .env("HFUZZ_BUILD_ARGS", "--features=ziggy/honggfuzz")
                .env("CARGO_TARGET_DIR", "./target/honggfuzz")
                .env(
                    "HFUZZ_WORKSPACE",
                    format!("{}/honggfuzz", self.output_target()),
                )
                .env("HFUZZ_RUN_ARGS", "--help")
                .output()
                .context("could not run `cargo hfuzz run --help`")?;

            if !std::str::from_utf8(hfuzz_help.stdout.as_slice())
                .unwrap_or_default()
                .contains("dynamic_input")
                && !std::str::from_utf8(hfuzz_help.stderr.as_slice())
                    .unwrap_or_default()
                    .contains("dynamic_input")
            {
                panic!("Outdated version of honggfuzz, please update the ziggy version in your Cargo.toml or rebuild the project");
            }

            let dictionary_option = match &self.dictionary {
                Some(d) => format!("-w{}", &d.display().to_string()),
                None => String::new(),
            };

            let timeout_option = match self.timeout {
                Some(t) => format!("-t{t}"),
                None => String::new(),
            };

            // The `script` invocation is a trick to get the correct TTY output for honggfuzz
            fuzzer_handles.push(
                process::Command::new("script")
                    .args([
                        "--flush",
                        "--quiet",
                        "-c",
                        &format!("{} hfuzz run {}", cargo, &self.target),
                        "/dev/null",
                    ])
                    .env("HFUZZ_BUILD_ARGS", "--features=ziggy/honggfuzz")
                    .env("CARGO_TARGET_DIR", "./target/honggfuzz")
                    .env(
                        "HFUZZ_WORKSPACE",
                        format!("{}/honggfuzz", self.output_target()),
                    )
                    .env(
                        "HFUZZ_RUN_ARGS",
                        format!(
                            "--input={} -o{} -n{honggfuzz_jobs} -F{} --dynamic_input={}/queue {timeout_option} {dictionary_option}",
                            &self.corpus(),
                            &self.corpus(),
                            self.max_length,
                            self.output_target(),
                        ),
                    )
                    .stdin(std::process::Stdio::null())
                    .stderr(File::create(format!(
                        "{}/logs/honggfuzz.log",
                        self.output_target()
                    ))?)
                    .stdout(File::create(format!(
                        "{}/logs/honggfuzz.log",
                        self.output_target()
                    ))?)
                    .spawn()?,
            );
            eprintln!(
                "{} honggfuzz              ",
                style("    Launched").green().bold()
            );
        }

        eprintln!("\nSee live information by running:");
        if afl_jobs > 0 {
            eprintln!(
                "  {}",
                style(format!("tail -f {}/logs/afl.log", self.output_target())).bold()
            );
        }
        if afl_jobs > 1 {
            eprintln!(
                "  {}",
                style(format!("tail -f {}/logs/afl_1.log", self.output_target())).bold()
            );
        }
        if honggfuzz_jobs > 0 {
            eprintln!(
                "  {}",
                style(format!(
                    "tail -f {}/logs/honggfuzz.log",
                    self.output_target()
                ))
                .bold()
            );
        }
        eprintln!("\n\n\n\n\n");
        eprintln!("   Waiting for fuzzers to");
        eprintln!("   finish executing the");
        eprintln!("   existing corpus once");
        eprintln!("\n\n");

        Ok(fuzzer_handles)
    }

    fn all_seeds(&self) -> Result<Vec<PathBuf>> {
        Ok(glob(&format!("{}/afl/*/queue/*", self.output_target()))
            .map_err(|_| anyhow!("Failed to read AFL++ queue glob pattern"))?
            .chain(
                glob(&format!("{}/*", self.corpus()))
                    .map_err(|_| anyhow!("Failed to read Honggfuzz corpus glob pattern"))?,
            )
            .flatten()
            .filter(|f| f.is_file())
            .collect())
    }

    // Copy all corpora into `corpus`
    pub fn copy_corpora(&self) -> Result<()> {
        self.all_seeds()?.iter().for_each(|s| {
            let _ = fs::copy(
                s.to_str().unwrap_or_default(),
                format!(
                    "{}/{}",
                    &self.corpus_tmp(),
                    s.file_name()
                        .unwrap_or_default()
                        .to_str()
                        .unwrap_or_default(),
                ),
            );
        });
        Ok(())
    }

    pub fn run_minimization(&self) -> Result<()> {
        let term = Term::stdout();

        term.write_line(&format!(
            "\n    {}",
            &style("Running minimization").magenta().bold()
        ))?;

        let input_corpus = &self.corpus_tmp();
        let minimized_corpus = &self.corpus_minimized();

        let old_corpus_size = fs::read_dir(input_corpus)
            .map_or(String::from("err"), |corpus| format!("{}", corpus.count()));

        let engine = match (self.no_afl, self.no_honggfuzz, self.jobs) {
            (false, false, 1) => FuzzingEngines::AFLPlusPlus,
            (false, false, _) => FuzzingEngines::All,
            (false, true, _) => FuzzingEngines::AFLPlusPlus,
            (true, false, _) => FuzzingEngines::Honggfuzz,
            (true, true, _) => return Err(anyhow!("Pick at least one fuzzer")),
        };

        let mut minimization_args = Minimize {
            target: self.target.clone(),
            input_corpus: PathBuf::from(input_corpus),
            minimized_corpus: PathBuf::from(minimized_corpus),
            output: self.output.clone(),
            jobs: self.jobs,
            engine,
        };
        match minimization_args.minimize() {
            Ok(_) => {
                let new_corpus_size = fs::read_dir(minimized_corpus)
                    .map_or(String::from("err"), |corpus| format!("{}", corpus.count()));

                term.move_cursor_up(1)?;

                if new_corpus_size == *"err" || new_corpus_size == *"0" {
                    return Err(anyhow!("Please check the logs and make sure the right version of the fuzzers are installed"));
                } else {
                    term.write_line(&format!(
                        "{} the corpus ({} -> {} files)             \n",
                        style("    Minimized").magenta().bold(),
                        old_corpus_size,
                        new_corpus_size
                    ))?;
                }
            }
            Err(_) => {
                return Err(anyhow!("Please check the logs, this might be an oom error"));
            }
        };
        Ok(())
    }

    pub fn print_stats(&self) {
        // First step: execute afl-whatsup
        let mut afl_status = String::from("running ─");
        let mut afl_total_execs = String::new();
        let mut afl_instances = String::new();
        let mut afl_speed = String::new();
        let mut afl_coverage = String::new();
        let mut afl_crashes = String::new();
        let mut afl_new_finds = String::new();
        let mut afl_faves = String::new();

        if self.no_afl {
            afl_status = String::from("disabled ")
        } else {
            let cargo = env::var("CARGO").unwrap_or_else(|_| String::from("cargo"));
            let afl_stats_process = process::Command::new(cargo)
                .args([
                    "afl",
                    "whatsup",
                    "-s",
                    &format!("{}/afl", self.output_target()),
                ])
                .output();

            if let Ok(process) = afl_stats_process {
                let s = std::str::from_utf8(&process.stdout).unwrap_or_default();

                for mut line in s.split('\n') {
                    line = line.trim();
                    if let Some(total_execs) = line.strip_prefix("Total execs : ") {
                        afl_total_execs =
                            String::from(total_execs.split(',').next().unwrap_or_default());
                    } else if let Some(instances) = line.strip_prefix("Fuzzers alive : ") {
                        afl_instances = String::from(instances);
                    } else if let Some(speed) = line.strip_prefix("Cumulative speed : ") {
                        afl_speed = String::from(speed);
                    } else if let Some(coverage) = line.strip_prefix("Coverage reached : ") {
                        afl_coverage = String::from(coverage);
                    } else if let Some(crashes) = line.strip_prefix("Crashes saved : ") {
                        afl_crashes = String::from(crashes);
                    } else if let Some(new_finds) = line.strip_prefix("Time without finds : ") {
                        afl_new_finds =
                            String::from(new_finds.split(',').next().unwrap_or_default());
                    } else if let Some(pending_items) = line.strip_prefix("Pending items : ") {
                        afl_faves = String::from(
                            pending_items
                                .split(',')
                                .next()
                                .unwrap_or_default()
                                .strip_suffix(" faves")
                                .unwrap_or_default(),
                        );
                    }
                }
            }
        }

        // Second step: Get stats from honggfuzz logs
        let mut hf_status = String::from("running ─");
        let mut hf_total_execs = String::new();
        let mut hf_threads = String::new();
        let mut hf_speed = String::new();
        let mut hf_coverage = String::new();
        let mut hf_crashes = String::new();
        let mut hf_new_finds = String::new();

        if self.no_honggfuzz || (self.jobs == 1 && !self.no_afl) {
            hf_status = String::from("disabled ");
        } else {
            let hf_stats_process = process::Command::new("tail")
                .args([
<<<<<<< HEAD
                    "-n50",
                    &format!("{}/logs/honggfuzz.log", self.output_target()),
=======
                    "-n300",
                    &format!("./output/{}/logs/honggfuzz.log", self.target),
>>>>>>> 73c46015
                ])
                .output();
            if let Ok(process) = hf_stats_process {
                let s = std::str::from_utf8(&process.stdout).unwrap_or_default();
                for raw_line in s.split('\n') {
                    let stripped_line = strip_str(raw_line);
                    let line = stripped_line.trim();
                    if let Some(total_execs) = line.strip_prefix("Iterations : ") {
                        hf_total_execs =
                            String::from(total_execs.split(' ').next().unwrap_or_default());
                    } else if let Some(threads) = line.strip_prefix("Threads : ") {
                        hf_threads = String::from(threads.split(',').next().unwrap_or_default());
                    } else if let Some(speed) = line.strip_prefix("Speed : ") {
                        hf_speed = String::from(
                            speed
                                .split("[avg: ")
                                .nth(1)
                                .unwrap_or_default()
                                .strip_suffix(']')
                                .unwrap_or_default(),
                        ) + "/sec";
                    } else if let Some(coverage) = line.strip_prefix("Coverage : ") {
                        hf_coverage = String::from(
                            coverage
                                .split('[')
                                .nth(1)
                                .unwrap_or_default()
                                .split(']')
                                .next()
                                .unwrap_or_default(),
                        );
                    } else if let Some(crashes) = line.strip_prefix("Crashes : ") {
                        hf_crashes = String::from(crashes.split(' ').next().unwrap_or_default());
                    } else if let Some(new_finds) = line.strip_prefix("Cov Update : ") {
                        hf_new_finds = String::from(new_finds.trim());
                        hf_new_finds = String::from(
                            hf_new_finds
                                .strip_prefix("0 days ")
                                .unwrap_or(&hf_new_finds),
                        );
                        hf_new_finds = String::from(
                            hf_new_finds
                                .strip_prefix("00 hrs ")
                                .unwrap_or(&hf_new_finds),
                        );
                        hf_new_finds = String::from(
                            hf_new_finds
                                .strip_prefix("00 mins ")
                                .unwrap_or(&hf_new_finds),
                        );
                        hf_new_finds = String::from(
                            hf_new_finds.strip_suffix(" ago").unwrap_or(&hf_new_finds),
                        );
                    }
                }
            }
        }

        // Third step: Get global stats
        let mut total_run_time = time_humanize::HumanTime::from(self.start_time.elapsed())
            .to_text_en(
                time_humanize::Accuracy::Rough,
                time_humanize::Tense::Present,
            );
        if total_run_time == "now" {
            total_run_time = String::from("...");
        }

        // Fourth step: Print stats
        // TODO Colors, of course!
        // Move 11 lines up and clear line
        eprint!("\x1B[11A\x1B[K");
        eprint!("\x1B[K");
        eprintln!("┌── ziggy rocking ──────────────────────────────────────────────────────────┐");
        eprint!("\x1B[K");
        eprintln!(
            "│        run time : {total_run_time:17}                                       │"
        );
        eprint!("\x1B[K");
        eprintln!("├── afl++ {afl_status:0}───────────────────┬── honggfuzz {hf_status:0}───────────────┤");
        eprint!("\x1B[K");
        eprintln!(
            "│     total execs : {afl_total_execs:17} │     total execs : {hf_total_execs:17} │"
        );
        eprint!("\x1B[K");
        eprintln!("│       instances : {afl_instances:17} │         threads : {hf_threads:17} │");
        eprint!("\x1B[K");
        eprintln!("│cumulative speed : {afl_speed:17} │   average Speed : {hf_speed:17} │");
        eprint!("\x1B[K");
        eprintln!("│   best coverage : {afl_coverage:17} │        coverage : {hf_coverage:17} │");
        eprint!("\x1B[K");
        eprintln!("│   crashes saved : {afl_crashes:17} │   crashes saved : {hf_crashes:17} │");
        eprint!("\x1B[K");
        eprintln!("│     no find for : {afl_new_finds:17} │     no find for : {hf_new_finds:17} │");
        eprint!("\x1B[K");
        eprintln!("│ top inputs todo : {afl_faves:17} │                                     │");
        eprint!("\x1B[K");
        eprintln!("└─────────────────────────────────────┴─────────────────────────────────────┘");
    }
}

pub fn kill_subprocesses_recursively(pid: &str) -> Result<(), anyhow::Error> {
    let subprocesses = process::Command::new("pgrep")
        .arg(&format!("-P{pid}"))
        .output()?;

    for subprocess in std::str::from_utf8(&subprocesses.stdout)?.split('\n') {
        if subprocess.is_empty() {
            continue;
        }

        kill_subprocesses_recursively(subprocess)
            .context("Error in kill_subprocesses_recursively for pid {pid}")?;
    }

    info!("Killing pid {pid}");
    unsafe {
        libc::kill(pid.parse::<i32>().unwrap(), libc::SIGTERM);
    }
    Ok(())
}

// Stop all fuzzer processes
pub fn stop_fuzzers(processes: &mut Vec<process::Child>) -> Result<(), anyhow::Error> {
    info!("Stopping fuzzer processes");

    for process in processes {
        kill_subprocesses_recursively(&process.id().to_string())?;
        info!("Process kill: {:?}", process.kill());
        info!("Process wait: {:?}", process.wait());
    }
    Ok(())
}

pub fn extract_file_id(file: &Path) -> Option<(u32, String)> {
    let file_name = file.file_name()?.to_str()?;
    if file_name.len() < 9 {
        return None;
    }
    let (id_part, _) = file_name.split_at(9);
    let str_id = id_part.strip_prefix("id:")?;
    let file_id = str_id.parse::<u32>().ok()?;
    Some((file_id, String::from(file_name)))
}<|MERGE_RESOLUTION|>--- conflicted
+++ resolved
@@ -645,13 +645,8 @@
         } else {
             let hf_stats_process = process::Command::new("tail")
                 .args([
-<<<<<<< HEAD
-                    "-n50",
+                    "-n300",
                     &format!("{}/logs/honggfuzz.log", self.output_target()),
-=======
-                    "-n300",
-                    &format!("./output/{}/logs/honggfuzz.log", self.target),
->>>>>>> 73c46015
                 ])
                 .output();
             if let Ok(process) = hf_stats_process {
