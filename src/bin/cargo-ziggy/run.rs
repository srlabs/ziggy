--- conflicted
+++ resolved
@@ -91,33 +91,23 @@
             false => format!("./target/runner/debug/{}", target),
         };
 
-<<<<<<< HEAD
         for file in input_files {
-            process::Command::new(&runner_path)
+            let res = process::Command::new(&runner_path)
                 .arg(file)
                 .env("RUST_BACKTRACE", "full")
                 .spawn()
                 .context("⚠️  couldn't spawn the runner process")?
                 .wait()
                 .context("⚠️  couldn't wait for the runner process")?;
-        }
-=======
-        let res = process::Command::new(runner_path)
-            .args(run_args)
-            .env("RUST_BACKTRACE", "full")
-            .spawn()
-            .context("⚠️  couldn't spawn the runner process")?
-            .wait()
-            .context("⚠️  couldn't wait for the runner process")?;
->>>>>>> 94e47043
 
-        if !res.success() {
-            if let Some(signal) = res.signal() {
-                println!("⚠️  input terminated with signal {:?}!", signal);
-            } else if let Some(exit_code) = res.code() {
-                println!("⚠️  input terminated with code {:?}!", exit_code);
-            } else {
-                println!("⚠️  input terminated but we do not know why!");
+            if !res.success() {
+                if let Some(signal) = res.signal() {
+                    println!("⚠️  input terminated with signal {:?}!", signal);
+                } else if let Some(exit_code) = res.code() {
+                    println!("⚠️  input terminated with code {:?}!", exit_code);
+                } else {
+                    println!("⚠️  input terminated but we do not know why!");
+                }
             }
         }
 
