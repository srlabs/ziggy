--- conflicted
+++ resolved
@@ -153,14 +153,10 @@
 
     /// Pass flags to AFL++ directly
     #[clap(short, long)]
-<<<<<<< HEAD
-    afl_flags: Option<String>,
+    afl_flags: Vec<String>,
 
     #[clap(short = 'C', long, default_value = "generic")]
     config: FuzzingConfig,
-=======
-    afl_flags: Vec<String>,
->>>>>>> bfb0de43
 }
 
 #[derive(Args)]
