--- conflicted
+++ resolved
@@ -26,24 +26,16 @@
 // This is work in progress
 // Set to 2 hour and 20 minutes, like in clusterfuzz
 // See https://github.com/google/clusterfuzz/blob/52f28f83a0422e9a7026a215732876859e4b267b/src/local/butler/scripts/setup.py#L52
-<<<<<<< HEAD
-=======
 // marc: this makes only sense for honggfuzz. AFL++ can learn honggfuzz's
 // findings on the fly with the right command line parameter which is more
 // effective
-#[cfg(feature = "cli")]
->>>>>>> 9548bf29
 pub const _DEFAULT_FUZZ_TIMEOUT: u32 = 8400;
 
 // Default time after which we minimize the corpus and re-launch the fuzzers
 // Set to 22 hours, like in clusterfuzz
 // See https://github.com/google/clusterfuzz/blob/52f28f83a0422e9a7026a215732876859e4b267b/src/clusterfuzz/_internal/bot/tasks/corpus_pruning_task.py#L61
-<<<<<<< HEAD
-=======
 // marc: another thing that is not a good idea IMHO. has anyone tested if this
 // actually improving the fuzzing?
-#[cfg(feature = "cli")]
->>>>>>> 9548bf29
 pub const DEFAULT_MINIMIZATION_TIMEOUT: u32 = 22 * 60 * 60;
 
 pub const DEFAULT_CORPUS: &str = "./output/{target_name}/shared_corpus/";
