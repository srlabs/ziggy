--- conflicted
+++ resolved
@@ -81,12 +81,6 @@
 }
 
 #[derive(Args)]
-<<<<<<< HEAD
-pub struct Build {}
-=======
-pub struct Init {}
-
-#[derive(Args)]
 pub struct Build {
     /// No honggfuzz (Fuzz only with AFL++)
     #[clap(long = "no-afl", action)]
@@ -96,7 +90,6 @@
     #[clap(long = "no-honggfuzz", action)]
     no_honggfuzz: bool,
 }
->>>>>>> a96598ce
 
 #[derive(Args)]
 pub struct Fuzz {
@@ -143,7 +136,6 @@
     /// No AFL++ (Fuzz only with honggfuzz)
     #[clap(long = "no-honggfuzz", action)]
     no_honggfuzz: bool,
-    
 }
 
 #[derive(Args)]
@@ -209,19 +201,15 @@
 fn main() -> Result<(), anyhow::Error> {
     let Cargo::Ziggy(command) = Cargo::parse();
     match command {
-<<<<<<< HEAD
-        Ziggy::Build(_) => {
-            build_fuzzers().context("⚠️  failure while building fuzzers")?;
-=======
-        Ziggy::Init(_) => Err(anyhow!("⚠️  Please see the examples directory")),
         Ziggy::Build(args) => {
-            build_fuzzers(args.no_afl, args.no_honggfuzz).context("⚠️  failure while building fuzzers")?;
->>>>>>> a96598ce
+            build_fuzzers(args.no_afl, args.no_honggfuzz)
+                .context("⚠️  failure while building fuzzers")?;
             Ok(())
         }
         Ziggy::Fuzz(mut args) => {
             args.target = get_target(args.target)?;
-            build_fuzzers(args.no_afl, args.no_honggfuzz).context("⚠️  failure while building fuzzers")?;
+            build_fuzzers(args.no_afl, args.no_honggfuzz)
+                .context("⚠️  failure while building fuzzers")?;
             run_fuzzers(&args).context("⚠️  failure running fuzzers: run_fuzzers")?;
             Ok(())
         }
@@ -307,62 +295,62 @@
 // This method will build our fuzzers
 #[cfg(feature = "cli")]
 fn build_fuzzers(no_afl: bool, no_honggfuzz: bool) -> Result<(), anyhow::Error> {
-
     // No fuzzers for you
     if no_afl && no_honggfuzz {
         return Err(anyhow!("⚠️  Pick at least one fuzzer"));
-    } 
-
-    if !no_afl {
+    }
+
     // The cargo executable
     let cargo = env::var("CARGO").unwrap_or_else(|_| String::from("cargo"));
     println!("📋  Starting build command");
-    println!("    {} afl", style("Building").red().bold());
-
-    // Second fuzzer we build: AFL++
-    let run = process::Command::new(cargo.clone())
-        .args([
-            "afl",
-            "build",
-            "--features=ziggy/afl",
-            "--target-dir=target/afl",
-        ])
-        .env("AFL_QUIET", "1")
-        .spawn()?
-        .wait()
-        .context("⚠️  error spawning afl build command")?;
-
-    if !run.success() {
-        return Err(anyhow!(
-            "error building afl fuzzer: Exited with {:?}",
-            run.code()
-        ));
-    }
-
-    println!("    {} afl", style("Finished").cyan().bold());
-    }
-
-    if no_honggfuzz {
-    println!("    {} honggfuzz", style("Building").red().bold());
-
-    // Third fuzzer we build: Honggfuzz
-    let run = process::Command::new(cargo)
-        .args(["hfuzz", "build"])
-        .env("CARGO_TARGET_DIR", "./target/honggfuzz")
-        .env("HFUZZ_BUILD_ARGS", "--features=ziggy/honggfuzz")
-        .stdout(process::Stdio::piped())
-        .spawn()?
-        .wait()
-        .context("⚠️  error spawning hfuzz build command")?;
-
-    if !run.success() {
-        return Err(anyhow!(
-            "error building honggfuzz fuzzer: Exited with {:?}",
-            run.code()
-        ));
-    }
-
-    println!("    {} honggfuzz", style("Finished").cyan().bold());
+
+    if !no_afl {
+        println!("    {} afl", style("Building").red().bold());
+
+        // Second fuzzer we build: AFL++
+        let run = process::Command::new(cargo.clone())
+            .args([
+                "afl",
+                "build",
+                "--features=ziggy/afl",
+                "--target-dir=target/afl",
+            ])
+            .env("AFL_QUIET", "1")
+            .spawn()?
+            .wait()
+            .context("⚠️  error spawning afl build command")?;
+
+        if !run.success() {
+            return Err(anyhow!(
+                "error building afl fuzzer: Exited with {:?}",
+                run.code()
+            ));
+        }
+
+        println!("    {} afl", style("Finished").cyan().bold());
+    }
+
+    if !no_honggfuzz {
+        println!("    {} honggfuzz", style("Building").red().bold());
+
+        // Third fuzzer we build: Honggfuzz
+        let run = process::Command::new(cargo)
+            .args(["hfuzz", "build"])
+            .env("CARGO_TARGET_DIR", "./target/honggfuzz")
+            .env("HFUZZ_BUILD_ARGS", "--features=ziggy/honggfuzz")
+            .stdout(process::Stdio::piped())
+            .spawn()?
+            .wait()
+            .context("⚠️  error spawning hfuzz build command")?;
+
+        if !run.success() {
+            return Err(anyhow!(
+                "error building honggfuzz fuzzer: Exited with {:?}",
+                run.code()
+            ));
+        }
+
+        println!("    {} honggfuzz", style("Finished").cyan().bold());
     }
     Ok(())
 }
@@ -683,6 +671,11 @@
 // Spawns new fuzzers
 #[cfg(feature = "cli")]
 fn spawn_new_fuzzers(args: &Fuzz) -> Result<(Vec<process::Child>, u16), anyhow::Error> {
+    // No fuzzers for you
+    if args.no_afl && args.no_honggfuzz {
+        return Err(anyhow!("⚠️  Pick at least one fuzzer"));
+    }
+
     println!("📋  Spawning new fuzzers");
 
     let mut fuzzer_handles = vec![];
@@ -708,182 +701,186 @@
         .spawn()?
         .wait()?;
 
-    // We create an initial corpus file, so that AFL++ starts-up properly
-    let mut initial_corpus = File::create(parsed_corpus.clone() + "/init")?;
-    writeln!(&mut initial_corpus, "00000000")?;
-    drop(initial_corpus);
-
-    let _ = process::Command::new("mkdir")
-        .args(["-p", &format!("./output/{}/afl", args.target)])
-        .stderr(process::Stdio::piped())
-        .spawn()?
-        .wait()?;
-
-    // https://aflplus.plus/docs/fuzzing_in_depth/#c-using-multiple-cores
-    let afl_modes = vec!["fast", "explore", "coe", "lin", "quad", "exploit", "rare"];
+    // The cargo executable
+    let cargo = env::var("CARGO").unwrap_or_else(|_| String::from("cargo"));
 
     let mut statsd_port = 8125;
     while UdpSocket::bind(("127.0.0.1", statsd_port)).is_err() {
         statsd_port += 1;
     }
 
-    // The cargo executable
-    let cargo = env::var("CARGO").unwrap_or_else(|_| String::from("cargo"));
-
-    for job_num in 0..args.jobs {
-        // We set the fuzzer name, and if it's the main or a secondary fuzzer
-        let fuzzer_name = match job_num {
-            0 => String::from("-Mmainaflfuzzer"),
-            n => format!("-Ssecondaryfuzzer{n}"),
-        };
-        let use_shared_corpus = match job_num {
-            0 => format!("-F{}", &parsed_corpus),
-            _ => String::new(),
-        };
-        let use_initial_corpus_dir = match (&args.initial_corpus, job_num) {
-            (Some(initial_corpus), 0) => format!("-F{}", &initial_corpus.display().to_string()),
-            _ => String::new(),
-        };
-        // A quarter of secondary fuzzers have the MOpt mutator enabled
-        let mopt_mutator = match job_num % 4 {
-            1 => "-L0",
-            _ => "",
-        };
-        // Power schedule
-        let power_schedule = afl_modes
-            .get(job_num as usize % afl_modes.len())
-            .unwrap_or(&"fast");
-        // Old queue cycling
-        let old_queue_cycling = match job_num % 10 {
-            9 => "-Z",
-            _ => "",
-        };
-        // Deterministic fuzzing
-        let deterministic_fuzzing = match job_num % 7 {
-            0 => "-D",
-            _ => "",
-        };
-        // Banner to differentiate the statsd output
-        let banner = match job_num {
-            0 => "-Tmain_fuzzer",
-            _ => "",
-        };
-
-        // AFL timeout is in ms so we convert the value
-        let timeout_option_afl = match args.timeout {
-            Some(t) => format!("-t{}", t * 1000),
+    if !args.no_afl {
+        // We create an initial corpus file, so that AFL++ starts-up properly
+        let mut initial_corpus = File::create(parsed_corpus.clone() + "/init")?;
+        writeln!(&mut initial_corpus, "00000000")?;
+        drop(initial_corpus);
+
+        let _ = process::Command::new("mkdir")
+            .args(["-p", &format!("./output/{}/afl", args.target)])
+            .stderr(process::Stdio::piped())
+            .spawn()?
+            .wait()?;
+
+        // https://aflplus.plus/docs/fuzzing_in_depth/#c-using-multiple-cores
+        let afl_modes = vec!["fast", "explore", "coe", "lin", "quad", "exploit", "rare"];
+
+        for job_num in 0..args.jobs {
+            // We set the fuzzer name, and if it's the main or a secondary fuzzer
+            let fuzzer_name = match job_num {
+                0 => String::from("-Mmainaflfuzzer"),
+                n => format!("-Ssecondaryfuzzer{n}"),
+            };
+            let use_shared_corpus = match job_num {
+                0 => format!("-F{}", &parsed_corpus),
+                _ => String::new(),
+            };
+            let use_initial_corpus_dir = match (&args.initial_corpus, job_num) {
+                (Some(initial_corpus), 0) => format!("-F{}", &initial_corpus.display().to_string()),
+                _ => String::new(),
+            };
+            // A quarter of secondary fuzzers have the MOpt mutator enabled
+            let mopt_mutator = match job_num % 4 {
+                1 => "-L0",
+                _ => "",
+            };
+            // Power schedule
+            let power_schedule = afl_modes
+                .get(job_num as usize % afl_modes.len())
+                .unwrap_or(&"fast");
+            // Old queue cycling
+            let old_queue_cycling = match job_num % 10 {
+                9 => "-Z",
+                _ => "",
+            };
+            // Deterministic fuzzing
+            let deterministic_fuzzing = match job_num % 7 {
+                0 => "-D",
+                _ => "",
+            };
+            // Banner to differentiate the statsd output
+            let banner = match job_num {
+                0 => "-Tmain_fuzzer",
+                _ => "",
+            };
+
+            // AFL timeout is in ms so we convert the value
+            let timeout_option_afl = match args.timeout {
+                Some(t) => format!("-t{}", t * 1000),
+                None => String::new(),
+            };
+
+            let dictionary_option = match &args.dictionary {
+                Some(d) => format!("-x{}", &d.display().to_string()),
+                None => String::new(),
+            };
+
+            // statsd is only enabled for the main instance
+            let statsd_enabled = match job_num {
+                0 => "1",
+                _ => "0",
+            };
+
+            let log_destination = || match job_num {
+                0 => File::create(format!("output/{}/logs/afl.log", args.target))
+                    .unwrap()
+                    .into(),
+                _ => process::Stdio::null(),
+            };
+
+            fuzzer_handles.push(
+                process::Command::new(cargo.clone())
+                    .args(
+                        [
+                            "afl",
+                            "fuzz",
+                            &fuzzer_name,
+                            &format!("-i{}", &parsed_corpus,),
+                            &format!("-p{power_schedule}"),
+                            &format!("-ooutput/{}/afl", args.target),
+                            &format!("-g{}", args.min_length),
+                            &format!("-G{}", args.max_length),
+                            banner,
+                            &use_shared_corpus,
+                            &use_initial_corpus_dir,
+                            &format!(
+                                "-V{}",
+                                args.minimization_timeout + SECONDS_TO_WAIT_AFTER_KILL
+                            ),
+                            old_queue_cycling,
+                            deterministic_fuzzing,
+                            mopt_mutator,
+                            &timeout_option_afl,
+                            &dictionary_option,
+                            &format!("./target/afl/debug/{}", args.target),
+                        ]
+                        .iter()
+                        .filter(|a| a != &&""),
+                    )
+                    .env("AFL_STATSD", statsd_enabled)
+                    .env("AFL_STATSD_TAGS_FLAVOR", "dogstatsd")
+                    .env("AFL_STATSD_PORT", format!("{statsd_port}"))
+                    .env("AFL_AUTORESUME", "1")
+                    .env("AFL_TESTCACHE_SIZE", "100")
+                    .env("AFL_CMPLOG_ONLY_NEW", "1")
+                    .env("AFL_FAST_CAL", "1")
+                    .env("AFL_MAP_SIZE", "10000000")
+                    .env("AFL_FORCE_UI", "1")
+                    .stdout(log_destination())
+                    .stderr(log_destination())
+                    .spawn()?,
+            )
+        }
+        println!("{} afl           ", style("    Launched").green().bold());
+    }
+
+    if !args.no_honggfuzz {
+        let dictionary_option = match &args.dictionary {
+            Some(d) => format!("-w{}", &d.display().to_string()),
             None => String::new(),
         };
 
-        let dictionary_option = match &args.dictionary {
-            Some(d) => format!("-x{}", &d.display().to_string()),
-            None => String::new(),
-        };
-
-        // statsd is only enabled for the main instance
-        let statsd_enabled = match job_num {
-            0 => "1",
-            _ => "0",
-        };
-
-        let log_destination = || match job_num {
-            0 => File::create(format!("output/{}/logs/afl.log", args.target))
-                .unwrap()
-                .into(),
-            _ => process::Stdio::null(),
-        };
-
+        // The `script` invocation is a trick to get the correct TTY output for honggfuzz
         fuzzer_handles.push(
-            process::Command::new(cargo.clone())
-                .args(
-                    [
-                        "afl",
-                        "fuzz",
-                        &fuzzer_name,
-                        &format!("-i{}", &parsed_corpus,),
-                        &format!("-p{power_schedule}"),
-                        &format!("-ooutput/{}/afl", args.target),
-                        &format!("-g{}", args.min_length),
-                        &format!("-G{}", args.max_length),
-                        banner,
-                        &use_shared_corpus,
-                        &use_initial_corpus_dir,
-                        &format!(
-                            "-V{}",
-                            args.minimization_timeout + SECONDS_TO_WAIT_AFTER_KILL
-                        ),
-                        old_queue_cycling,
-                        deterministic_fuzzing,
-                        mopt_mutator,
-                        &timeout_option_afl,
-                        &dictionary_option,
-                        &format!("./target/afl/debug/{}", args.target),
-                    ]
-                    .iter()
-                    .filter(|a| a != &&""),
+            process::Command::new("script")
+                .args([
+                    "--flush",
+                    "--quiet",
+                    "-c",
+                    &format!("{} hfuzz run {}", cargo, &args.target),
+                    "/dev/null",
+                ])
+                .env("HFUZZ_BUILD_ARGS", "--features=ziggy/honggfuzz")
+                .env("CARGO_TARGET_DIR", "./target/honggfuzz")
+                .env(
+                    "HFUZZ_WORKSPACE",
+                    format!("./output/{}/honggfuzz", args.target),
                 )
-                .env("AFL_STATSD", statsd_enabled)
-                .env("AFL_STATSD_TAGS_FLAVOR", "dogstatsd")
-                .env("AFL_STATSD_PORT", format!("{statsd_port}"))
-                .env("AFL_AUTORESUME", "1")
-                .env("AFL_TESTCACHE_SIZE", "100")
-                .env("AFL_CMPLOG_ONLY_NEW", "1")
-                .env("AFL_FAST_CAL", "1")
-                .env("AFL_MAP_SIZE", "10000000")
-                .env("AFL_FORCE_UI", "1")
-                .stdout(log_destination())
-                .stderr(log_destination())
+                .env(
+                    "HFUZZ_RUN_ARGS",
+                    format!(
+                        "--run_time={} -i{} -n{} -F{} {timeout_option} {dictionary_option}",
+                        args.minimization_timeout + SECONDS_TO_WAIT_AFTER_KILL,
+                        &parsed_corpus,
+                        args.jobs,
+                        args.max_length,
+                    ),
+                )
+                .stdin(std::process::Stdio::null())
+                .stderr(File::create(format!(
+                    "./output/{}/logs/honggfuzz.log",
+                    args.target
+                ))?)
+                .stdout(File::create(format!(
+                    "./output/{}/logs/honggfuzz.log",
+                    args.target
+                ))?)
                 .spawn()?,
-        )
-    }
-    println!("{} afl           ", style("    Launched").green().bold());
-
-    let dictionary_option = match &args.dictionary {
-        Some(d) => format!("-w{}", &d.display().to_string()),
-        None => String::new(),
-    };
-
-    // The `script` invocation is a trick to get the correct TTY output for honggfuzz
-    fuzzer_handles.push(
-        process::Command::new("script")
-            .args([
-                "--flush",
-                "--quiet",
-                "-c",
-                &format!("{} hfuzz run {}", cargo, &args.target),
-                "/dev/null",
-            ])
-            .env("HFUZZ_BUILD_ARGS", "--features=ziggy/honggfuzz")
-            .env("CARGO_TARGET_DIR", "./target/honggfuzz")
-            .env(
-                "HFUZZ_WORKSPACE",
-                format!("./output/{}/honggfuzz", args.target),
-            )
-            .env(
-                "HFUZZ_RUN_ARGS",
-                format!(
-                    "--run_time={} -i{} -n{} -F{} {timeout_option} {dictionary_option}",
-                    args.minimization_timeout + SECONDS_TO_WAIT_AFTER_KILL,
-                    &parsed_corpus,
-                    args.jobs,
-                    args.max_length,
-                ),
-            )
-            .stdin(std::process::Stdio::null())
-            .stderr(File::create(format!(
-                "./output/{}/logs/honggfuzz.log",
-                args.target
-            ))?)
-            .stdout(File::create(format!(
-                "./output/{}/logs/honggfuzz.log",
-                args.target
-            ))?)
-            .spawn()?,
-    );
-    println!(
-        "{} honggfuzz              ",
-        style("    Launched").green().bold()
-    );
+        );
+        println!(
+            "{} honggfuzz              ",
+            style("    Launched").green().bold()
+        );
+    }
 
     println!(
         "\nSee more live info by running\n  {}\nor\n  {}\n",
