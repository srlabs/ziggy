[package]
name = "ziggy"
version = "0.8.1"
edition = "2021"
license = "Apache-2.0"
description = "A multi-fuzzer management utility for all of your Rust fuzzing needs 🧑‍🎤"
repository = "https://github.com/srlabs/ziggy/"

[workspace]
members = [
    ".",
    "examples/arbitrary",
    "examples/url",
]

[dependencies]
afl = { version = "0.14.1", default-features = false, optional = true }
anyhow = { version = "1.0.75", optional = true }
cargo_metadata = { version = "0.18.0", optional = true }
clap = { version = "4.4.6", features = ["cargo", "derive", "env"], optional = true }
console = { version = "0.15.7", optional = true }
env_logger = { version = "0.10.0", optional = true }
<<<<<<< HEAD
free-cpus = { version = "2.0.0", optional = true }
=======
fork = { version = "0.1.22", optional = true }
>>>>>>> 447bf58f
glob = { version = "0.3.1", optional = true }
# We use our own fork of honggfuzz to use the tool's latest release
# https://github.com/rust-fuzz/honggfuzz-rs/pull/85
honggfuzz = { package = "ziggy-honggfuzz-2", version = "0.5.55", optional = true }
libafl = { version = "0.11.1", optional = true } 
libafl_bolts = { version = "0.11.1", optional = true }
libafl_targets = { version = "0.11.1", optional = true, features = ["sancov_pcguard_hitcounts"] }
libc = { version = "0.2.147", optional = true }
log = { version = "0.4.20", optional = true }
rand = { version = "0.8", optional = true }
serde_json = { version = "1.0.105", optional = true }
strip-ansi-escapes = { version = "0.2.0", optional = true }
time-humanize = { version = "0.1.3", optional = true }
toml = { version = "0.7.6", optional = true }

[features]
default = ["cli"]
cli = [
    "clap",
    "console",
    "glob",
    "toml",
    "anyhow",
    "serde_json",
    "log",
    "env_logger",
    "strip-ansi-escapes",
    "rand",
    "libc",
    "time-humanize",
    "cargo_metadata",
]
<<<<<<< HEAD
with_libafl = ["libafl", "libafl_targets", "libafl_bolts", "free-cpus"]
=======
coverage = ["fork", "libc"]
>>>>>>> 447bf58f
<|MERGE_RESOLUTION|>--- conflicted
+++ resolved
@@ -20,11 +20,8 @@
 clap = { version = "4.4.6", features = ["cargo", "derive", "env"], optional = true }
 console = { version = "0.15.7", optional = true }
 env_logger = { version = "0.10.0", optional = true }
-<<<<<<< HEAD
+fork = { version = "0.1.22", optional = true }
 free-cpus = { version = "2.0.0", optional = true }
-=======
-fork = { version = "0.1.22", optional = true }
->>>>>>> 447bf58f
 glob = { version = "0.3.1", optional = true }
 # We use our own fork of honggfuzz to use the tool's latest release
 # https://github.com/rust-fuzz/honggfuzz-rs/pull/85
@@ -57,8 +54,5 @@
     "time-humanize",
     "cargo_metadata",
 ]
-<<<<<<< HEAD
 with_libafl = ["libafl", "libafl_targets", "libafl_bolts", "free-cpus"]
-=======
-coverage = ["fork", "libc"]
->>>>>>> 447bf58f
+coverage = ["fork", "libc"]