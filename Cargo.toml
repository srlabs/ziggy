--- conflicted
+++ resolved
@@ -15,39 +15,20 @@
 ]
 
 [dependencies]
-<<<<<<< HEAD
-afl = { version = "0.14.5", default-features = false, optional = true }
-anyhow = { version = "1.0.75", optional = true }
-cargo_metadata = { version = "0.18.0", optional = true }
-clap = { version = "4.4.8", features = ["cargo", "derive", "env"], optional = true }
-console = { version = "0.15.7", optional = true }
-env_logger = { version = "0.10.0", optional = true }
-fork = { version = "0.1.22", optional = true }
-free-cpus = { version = "2.0.0", optional = true }
-glob = { version = "0.3.1", optional = true }
-# We use our own fork of honggfuzz to use the tool's latest release
-# https://github.com/rust-fuzz/honggfuzz-rs/pull/85
-honggfuzz = { package = "ziggy-honggfuzz-2", version = "0.5.55", optional = true }
-libafl = { version = "0.11.2", optional = true } 
-libafl_bolts = { version = "0.11.2", optional = true }
-libafl_targets = { version = "0.11.2", optional = true, features = ["sancov_pcguard_hitcounts"] }
-libc = { version = "0.2.147", optional = true }
-log = { version = "0.4.20", optional = true }
-rand = { version = "0.8", optional = true }
-semver = { version = "1.0", optional = true }
-serde_json = { version = "1.0.105", optional = true }
-=======
 afl = { version = "0.15.11", default-features = false, optional = true }
 anyhow = { version = "1.0.83", optional = true }
 cargo_metadata = { version = "0.18.1", optional = true }
 clap = { version = "4.5.4", features = ["cargo", "derive", "env"], optional = true }
 console = { version = "0.15.8", optional = true }
 fork = { version = "0.1.23", optional = true }
+free-cpus = { version = "2.0.0", optional = true }
 glob = { version = "0.3.1", optional = true }
 honggfuzz = { version = "0.5.56", optional = true }
+libafl = { version = "0.11.2", optional = true } 
+libafl_bolts = { version = "0.11.2", optional = true }
+libafl_targets = { version = "0.11.2", optional = true, features = ["sancov_pcguard_hitcounts"] }
 libc = { version = "0.2.153", optional = true }
 semver = { version = "1.0.23", optional = true }
->>>>>>> d4417874
 strip-ansi-escapes = { version = "0.2.0", optional = true }
 time-humanize = { version = "0.1.3", optional = true }
 
@@ -64,12 +45,8 @@
     "time-humanize",
     "cargo_metadata",
 ]
-<<<<<<< HEAD
 with_libafl = ["libafl", "libafl_targets", "libafl_bolts", "free-cpus"]
-coverage = ["fork", "libc"]
-=======
 coverage = ["fork", "libc"]
 
 [lints.clippy]
-needless_doctest_main = "allow"
->>>>>>> d4417874
+needless_doctest_main = "allow"